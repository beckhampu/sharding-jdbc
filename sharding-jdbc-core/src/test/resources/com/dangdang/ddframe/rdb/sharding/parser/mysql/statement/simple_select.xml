<?xml version="1.0" encoding="UTF-8"?>
<asserts>
    <!-- // FIXME
    <assert id="assertSelectWithoutShardingKey" sql="select * from order FORCE INDEX (order_id)" expected-sql="SELECT * FROM [Token(order)] FORCE INDEX (order_id)">
        <tables>
            <table name="order" />
        </tables>
        <condition-contexts>
            <condition-context />
        </condition-contexts>
    </assert>
<<<<<<< HEAD
    -->
    <assert id="assertSelectWithTableNameAsAlias" sql="select * from order where order.order_id = 1" expected-sql="select * from [Token(order)] where [Token(order)].order_id = 1">
=======

    <assert id="assertSelectWithDatabaseName" sql="select * from db.order" expected-sql="SELECT * FROM [Token(db.order)]">
        <tables>
            <table name="db.order" />
        </tables>
        <condition-contexts>
            <condition-context />
        </condition-contexts>
    </assert>
    
    <assert id="assertSelectWithTableNameAsAlias" sql="select * from order where order.order_id = 1" expected-sql="SELECT * FROM [Token(order)] WHERE [Token(order)].order_id = 1">
>>>>>>> f226f1cd
        <tables>
            <table name="order" />
        </tables>
        <condition-contexts>
            <condition-context>
                <condition column-name="order_id" table-name="order" operator="EQUAL">
                    <value value="1" type="java.lang.Integer" />
                </condition>
            </condition-context>
        </condition-contexts>
    </assert>
    
    <assert id="assertSelectWithAlias" sql="select * from order o where o.order_id = 1" expected-sql="select * from [Token(order)] o where o.order_id = 1">
        <tables>
            <table name="order" alias="o" />
        </tables>
        <condition-contexts>
            <condition-context>
                <condition column-name="order_id" table-name="order" operator="EQUAL">
                    <value value="1" type="java.lang.Integer" />
                </condition>
            </condition-context>
        </condition-contexts>
    </assert>
    
    <assert id="assertSelectWithCondition" sql="select * from order where order_id = 1 and state = 'RUNNING'" expected-sql="select * from [Token(order)] where order_id = 1 and state = 'RUNNING'">
        <tables>
            <table name="order" />
        </tables>
        <condition-contexts>
            <condition-context>
                <condition column-name="order_id" table-name="order" operator="EQUAL">
                    <value value="1" type="int" />
                </condition>
                <condition column-name="state" table-name="order" operator="EQUAL">
                    <value value="RUNNING" type="java.lang.String" />
                </condition>
            </condition-context>
        </condition-contexts>
    </assert>
    
    <assert id="assertSelectForShardingKeySelectCondition" sql="select * from order where order_id = 1 and other_state = 'RUNNING'" expected-sql="select * from [Token(order)] where order_id = 1 and other_state = 'RUNNING'">
        <tables>
            <table name="order" />
        </tables>
        <condition-contexts>
            <condition-context>
                <condition column-name="order_id" table-name="order" operator="EQUAL">
                    <value value="1" type="int" />
                </condition>
            </condition-context>
        </condition-contexts>
    </assert>
    
    <assert id="assertSelectForBetween" sql="select * from order where order_id between 1 and 10 and other_state = 'RUNNING'" expected-sql="select * from [Token(order)] where order_id between 1 and 10 and other_state = 'RUNNING'">
        <tables>
            <table name="order" />
        </tables>
        <condition-contexts>
            <condition-context>
                <condition column-name="order_id" table-name="order" operator="BETWEEN">
                    <value value="1" type="int" />
                    <value value="10" type="int" />
                </condition>
            </condition-context>
        </condition-contexts>
    </assert>
    
    <assert id="assertSelectForIn" sql="select * from order where order_id in (1,2,3) and other_state = 'RUNNING'" expected-sql="select * from [Token(order)] where order_id in (1,2,3) and other_state = 'RUNNING'">
        <tables>
            <table name="order" />
        </tables>
        <condition-contexts>
            <condition-context>
                <condition column-name="order_id" table-name="order" operator="IN">
                    <value value="1" type="int" />
                    <value value="2" type="int" />
                    <value value="3" type="int" />
                </condition>
            </condition-context>
        </condition-contexts>
    </assert>

    <assert id="assertSelectForInWithTableName" sql="select * from order where order.order_id in (1,2,3) and order.other_state = 'RUNNING'" expected-sql="SELECT * FROM [Token(order)] WHERE [Token(order)].order_id IN (1, 2, 3) AND [Token(order)].other_state = 'RUNNING'">
        <tables>
            <table name="order" />
        </tables>
        <condition-contexts>
            <condition-context>
                <condition column-name="order_id" table-name="order" operator="IN">
                    <value value="1" type="int" />
                    <value value="2" type="int" />
                    <value value="3" type="int" />
                </condition>
            </condition-context>
        </condition-contexts>
    </assert>

    <assert id="assertSelectForBetweenWithTableName" sql="select * from order where order.order_id between 1 and 3 and order.other_state = 'RUNNING'" expected-sql="SELECT * FROM [Token(order)] WHERE [Token(order)].order_id BETWEEN 1 AND 3 AND [Token(order)].other_state = 'RUNNING'">
        <tables>
            <table name="order" />
        </tables>
        <condition-contexts>
            <condition-context>
                <condition column-name="order_id" table-name="order" operator="BETWEEN">
                    <value value="1" type="int" />
                    <value value="3" type="int" />
                </condition>
            </condition-context>
        </condition-contexts>
    </assert>
    
    <assert id="assertSelectWithDateFunction" sql="select * from order where date = str_to_date('2013-01-01 01:21:01','%Y-%m-%d %H:%i:%s')" expected-sql="select * from [Token(order)] where date = str_to_date('2013-01-01 01:21:01','%Y-%m-%d %H:%i:%s')">
        <tables>
            <table name="order" />
        </tables>
        <condition-contexts>
            <condition-context />
        </condition-contexts>
    </assert>
    
    <!-- // TODO 这里可优化，将两个字段AND = 替换为永false -->
    <assert id="assertSelectWithSameShardingColumnForAnd" sql="select * from order where order_id = 1 and order_id = 2" expected-sql="select * from [Token(order)] where order_id = 1 and order_id = 2">
        <tables>
            <table name="order" />
        </tables>
        <condition-contexts>
            <condition-context>
                <condition column-name="order_id" table-name="order" operator="EQUAL">
                    <value value="1" type="int" />
                    <value value="2" type="int" />
                </condition>
            </condition-context>
        </condition-contexts>
    </assert>
    
    <!-- // TODO 目前对于IN多结果不同做到交集处理 仅仅是简单的加入 -->
    <assert id="assertSelectWithSameShardingColumnForIn" sql="select * from order where order_id in(1,3) and order_id in (2,4)" expected-sql="select * from [Token(order)] where order_id in(1,3) and order_id in (2,4)">
        <tables>
            <table name="order" />
        </tables>
        <condition-contexts>
            <condition-context>
                <condition column-name="order_id" table-name="order" operator="IN">
                    <value value="1" type="int" />
                    <value value="3" type="int" />
                    <value value="2" type="int" />
                    <value value="4" type="int" />
                </condition>
            </condition-context>
        </condition-contexts>
    </assert>
</asserts><|MERGE_RESOLUTION|>--- conflicted
+++ resolved
@@ -9,10 +9,7 @@
             <condition-context />
         </condition-contexts>
     </assert>
-<<<<<<< HEAD
     -->
-    <assert id="assertSelectWithTableNameAsAlias" sql="select * from order where order.order_id = 1" expected-sql="select * from [Token(order)] where [Token(order)].order_id = 1">
-=======
 
     <assert id="assertSelectWithDatabaseName" sql="select * from db.order" expected-sql="SELECT * FROM [Token(db.order)]">
         <tables>
@@ -24,7 +21,6 @@
     </assert>
     
     <assert id="assertSelectWithTableNameAsAlias" sql="select * from order where order.order_id = 1" expected-sql="SELECT * FROM [Token(order)] WHERE [Token(order)].order_id = 1">
->>>>>>> f226f1cd
         <tables>
             <table name="order" />
         </tables>
