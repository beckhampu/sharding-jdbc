--- conflicted
+++ resolved
@@ -33,17 +33,9 @@
 @Getter
 public final class AuthorityHandler {
     
-<<<<<<< HEAD
-    private final AuthPluginData authPluginData = new AuthPluginData();
-=======
     private static final ProxyContext PROXY_CONTEXT = ProxyContext.getInstance();
     
-    private final AuthPluginData authPluginData;
-    
-    public AuthorityHandler() {
-        authPluginData = new AuthPluginData();
-    }
->>>>>>> d4e54c47
+    private final AuthPluginData authPluginData = new AuthPluginData();
     
     /**
      * Login.
@@ -53,11 +45,7 @@
      * @return login success or failure
      */
     public boolean login(final String username, final byte[] authResponse) {
-<<<<<<< HEAD
-        ProxyAuthority proxyAuthority = RuleRegistry.getInstance().getProxyAuthority();
-=======
         ProxyAuthority proxyAuthority = PROXY_CONTEXT.getProxyAuthority();
->>>>>>> d4e54c47
         if (Strings.isNullOrEmpty(proxyAuthority.getPassword())) {
             return proxyAuthority.getUsername().equals(username);
         }
