--- conflicted
+++ resolved
@@ -62,19 +62,11 @@
     private Optional<LimitValueSegment> createLimitValueSegment(final ExpressionSegment topExpr) {
         if (topExpr instanceof ParameterMarkerExpressionSegment) {
             return Optional.<LimitValueSegment>of(
-<<<<<<< HEAD
-                    new ParameterMarkerLimitValueSegment(topExpr.getStartIndex(), topExpr.getStopIndex(), ((ParameterMarkerExpressionSegment) topExpr).getParameterMarkerIndex()));
-        }
-        if (topExpr instanceof LiteralExpressionSegment && ((LiteralExpressionSegment) topExpr).getLiterals() instanceof Number) {
-            return Optional.<LimitValueSegment>of(
-                    new NumberLiteralLimitValueSegment(topExpr.getStartIndex(), topExpr.getStopIndex(), ((Number) ((LiteralExpressionSegment) topExpr).getLiterals()).intValue()));
-=======
                     new ParameterMarkerLimitValueSegment(topExpr.getStartIndex(), topExpr.getStopIndex(), ((ParameterMarkerExpressionSegment) topExpr).getParameterMarkerIndex(), false));
         }
         if (topExpr instanceof LiteralExpressionSegment && ((LiteralExpressionSegment) topExpr).getLiterals() instanceof Number) {
             return Optional.<LimitValueSegment>of(
                     new NumberLiteralLimitValueSegment(topExpr.getStartIndex(), topExpr.getStopIndex(), ((Number) ((LiteralExpressionSegment) topExpr).getLiterals()).intValue(), false));
->>>>>>> cb489bd3
         }
         return Optional.absent();
     }
