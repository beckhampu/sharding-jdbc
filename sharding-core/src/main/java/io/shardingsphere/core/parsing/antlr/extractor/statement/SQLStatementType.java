/*
 * Copyright 2016-2018 shardingsphere.io.
 * <p>
 * Licensed under the Apache License, Version 2.0 (the "License");
 * you may not use this file except in compliance with the License.
 * You may obtain a copy of the License at
 *
 *     http://www.apache.org/licenses/LICENSE-2.0
 *
 * Unless required by applicable law or agreed to in writing, software
 * distributed under the License is distributed on an "AS IS" BASIS,
 * WITHOUT WARRANTIES OR CONDITIONS OF ANY KIND, either express or implied.
 * See the License for the specific language governing permissions and
 * limitations under the License.
 * </p>
 */

package io.shardingsphere.core.parsing.antlr.extractor.statement;

import lombok.RequiredArgsConstructor;

/**
 * SQL statement type.
 * 
 * @author zhangliang
 */
@RequiredArgsConstructor
public enum SQLStatementType {
    
    CREATE_TABLE("CreateTable"),
    
    ALTER_TABLE("AlterTable"),
    
    DROP_TABLE("DropTable"),
    
    TRUNCATE_TABLE("TruncateTable"),
    
    CREATE_INDEX("CreateIndex"),
    
    ALTER_INDEX("AlterIndex"),
    
    DROP_INDEX("DropIndex"),
    
    SET_TRANSACTION("SetTransaction"),
    
    COMMIT("Commit"),
    
    ROLLBACK("Rollback"),
    
    SAVEPOINT("Savepoint"),
    
    BEGIN_WORK("BeginWork"),
    
    SET_VARIABLE("SetVariable"),
<<<<<<< HEAD
    
    SELECT("Select");
=======

    SHOW("Show");
>>>>>>> 9f6909ed
    
    private final String name;
    
    /**
     * Get SQL statement type via name.
     * 
     * @param name name of SQL statement type
     * @return SQL statement type
     */
    public static SQLStatementType nameOf(final String name) {
        for (SQLStatementType each : SQLStatementType.values()) {
            if ((each.name + "Context").equals(name)) {
                return each;
            }
        }
        throw new UnsupportedOperationException(String.format("Unsupported SQL statement of `%s`", name));
    }
}<|MERGE_RESOLUTION|>--- conflicted
+++ resolved
@@ -52,13 +52,10 @@
     BEGIN_WORK("BeginWork"),
     
     SET_VARIABLE("SetVariable"),
-<<<<<<< HEAD
     
     SELECT("Select");
-=======
 
     SHOW("Show");
->>>>>>> 9f6909ed
     
     private final String name;
     
