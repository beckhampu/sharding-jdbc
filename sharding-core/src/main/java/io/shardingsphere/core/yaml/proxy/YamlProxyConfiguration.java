--- conflicted
+++ resolved
@@ -56,16 +56,12 @@
    
     private YamlShardingRuleConfiguration shardingRule = new YamlShardingRuleConfiguration();
     
-<<<<<<< HEAD
+    private ProxyAuthority proxyAuthority = new ProxyAuthority();
+
     private boolean withoutJdbc;
+
+    private String transactionMode;
     
-    private String transactionMode;
-=======
-    private ProxyAuthority proxyAuthority = new ProxyAuthority();
->>>>>>> 1cac5188
-    
-    private String transactionMode;
-
     /**
      * Unmarshal yaml sharding configuration from yaml file.
      * 
