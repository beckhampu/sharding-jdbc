--- conflicted
+++ resolved
@@ -71,24 +71,16 @@
     
     private List<TableMetaData> load(final Map<String, Collection<String>> dataNodeGroups, final ShardingDataSourceNames shardingDataSourceNames) {
         List<ListenableFuture<Collection<TableMetaData>>> futures = new LinkedList<>();
-<<<<<<< HEAD
-        for (final Entry<String, Collection<String>> entry : dataNodeGroups.entrySet()) {
-=======
         for (Entry<String, Collection<String>> entry : dataNodeGroups.entrySet()) {
             final String dataSourceName = shardingDataSourceNames.getRawMasterDataSourceName(entry.getKey());
             DataSourceMetaData dataSourceMetaData = shardingDataSourceMetaData.getActualDataSourceMetaData(entry.getKey());
             final String catalog = null == dataSourceMetaData ? null : dataSourceMetaData.getSchemeName();
             final Collection<String> actualTableNames = entry.getValue();
->>>>>>> 46da5d2f
             futures.add(executorService.submit(new Callable<Collection<TableMetaData>>() {
                 
                 @Override
                 public Collection<TableMetaData> call() throws SQLException {
-<<<<<<< HEAD
-                    return load(shardingDataSourceNames.getRawMasterDataSourceName(entry.getKey()), entry.getValue());
-=======
                     return load(dataSourceName, catalog, actualTableNames);
->>>>>>> 46da5d2f
                 }
             }));
         }
@@ -103,19 +95,11 @@
         }
     }
     
-<<<<<<< HEAD
-    private Collection<TableMetaData> load(final String dataSourceName, final Collection<String> actualTableNames) throws SQLException {
-        Collection<TableMetaData> result = new LinkedList<>();
-        try (Connection connection = connectionManager.getConnection(dataSourceName)) {
-            for (String each : actualTableNames) {
-                result.add(new TableMetaData(isTableExist(connection, each) ? getColumnMetaDataList(connection, each) : Collections.<ColumnMetaData>emptyList()));
-=======
     private Collection<TableMetaData> load(final String dataSourceName, final String catalog, final Collection<String> actualTableNames) throws SQLException {
         Collection<TableMetaData> result = new LinkedList<>();
         try (Connection connection = connectionManager.getConnection(dataSourceName)) {
             for (String each : actualTableNames) {
                 result.add(new TableMetaData(isTableExist(connection, catalog, each) ? getColumnMetaDataList(connection, catalog, each) : Collections.<ColumnMetaData>emptyList()));
->>>>>>> 46da5d2f
             }
         }
         return result;
