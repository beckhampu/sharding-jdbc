--- conflicted
+++ resolved
@@ -24,8 +24,6 @@
 import io.shardingjdbc.core.parsing.lexer.LexerEngineFactory;
 import io.shardingjdbc.core.parsing.parser.sql.SQLParserFactory;
 import io.shardingjdbc.core.parsing.parser.sql.SQLStatement;
-import io.shardingjdbc.core.parsing.parser.token.GeneratedKeyToken;
-import io.shardingjdbc.core.parsing.parser.token.SQLToken;
 import io.shardingjdbc.core.rule.ShardingRule;
 import lombok.RequiredArgsConstructor;
 
@@ -57,12 +55,7 @@
         LexerEngine lexerEngine = LexerEngineFactory.newInstance(dbType, sql);
         lexerEngine.nextToken();
         SQLStatement result = SQLParserFactory.newInstance(dbType, lexerEngine.getCurrentToken().getType(), shardingRule, lexerEngine).parse();
-<<<<<<< HEAD
-        // TODO cannot cache InsertStatement here by generate key, should not modify original InsertStatement on router.  
-        if (useCache && !findGeneratedKeyToken(result)) {
-=======
         if (useCache) {
->>>>>>> 3fd89a49
             ParsingResultCache.getInstance().put(sql, result);
         }
         return result;
@@ -70,17 +63,5 @@
     
     private Optional<SQLStatement> getSQLStatementFromCache(final boolean useCache) {
         return useCache ? Optional.fromNullable(ParsingResultCache.getInstance().getSQLStatement(sql)) : Optional.<SQLStatement>absent();
-<<<<<<< HEAD
-    }
-    
-    private boolean findGeneratedKeyToken(final SQLStatement sqlStatement) {
-        for (SQLToken each : sqlStatement.getSqlTokens()) {
-            if (each instanceof GeneratedKeyToken) {
-                return true;
-            }
-        }
-        return false;
-=======
->>>>>>> 3fd89a49
     }
 }