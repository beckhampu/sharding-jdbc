grammar SQLServerCreateTable;

import SQLServerKeyword, DataType, Keyword, SQLServerTableBase, SQLServerBase, BaseRule, Symbol;

createTable
    : createTableHeader createTableBody
    ;

createTableHeader
    : CREATE TABLE tableName
    ;

createTableBody
    : (AS FILETABLE)?
    LP_ createTableDefinition (COMMA createTableDefinition)* (COMMA periodClause)? RP_
    (ON (schemaName LP_ columnName RP_ | fileGroup | STRING))?
    (TEXTIMAGE_ON (fileGroup | STRING))?
    ((FILESTREAM_ON (schemaName) | fileGroup STRING))?
    (WITH LP_ tableOption (COMMA tableOption)*  RP_)?
    ;

createTableDefinition
    : columnDefinition | computedColumnDefinition | columnSetDefinition | tableConstraint | tableIndex
    ;

periodClause
    : PERIOD FOR SYSTEM_TIME LP_ columnName COMMA columnName RP_
    ;

tableIndex
    : INDEX indexName
    (
        (CLUSTERED | NONCLUSTERED )? columnList
        | CLUSTERED COLUMNSTORE
        | NONCLUSTERED? (COLUMNSTORE columnList | hashWithBucket) 
        | CLUSTERED COLUMNSTORE (WITH LP_  COMPRESSION_DELAY EQ_ (NUMBER MINUTES?) RP_)?
    )
    (WHERE expr)?
    (WITH LP_ indexOption ( COMMA indexOption)* RP_)? indexOnClause?
    (FILESTREAM_ON (groupName | schemaName | STRING))?
    ;

<<<<<<< HEAD
tableOption  
    : DATA_COMPRESSION EQ_ ( NONE | ROW | PAGE ) (ON PARTITIONS LP_  partitionExpressions RP_ )?
=======
tableOption
    : DATA_COMPRESSION EQ_ (NONE | ROW | PAGE) (ON PARTITIONS LP_ partitionExpressions RP_)?
>>>>>>> ffd00fb7
    | FILETABLE_DIRECTORY EQ_ directoryName 
    | FILETABLE_COLLATE_FILENAME EQ_ (collationName | DATABASE_DEAULT)
    | FILETABLE_PRIMARY_KEY_CONSTRAINT_NAME EQ_ constraintName
    | FILETABLE_STREAMID_UNIQUE_CONSTRAINT_NAME EQ_ constraintName
    | FILETABLE_FULLPATH_UNIQUE_CONSTRAINT_NAME EQ_ constraintName
    | SYSTEM_VERSIONING EQ_ ON (LP_ HISTORY_TABLE EQ_ tableName (COMMA DATA_CONSISTENCY_CHECK EQ_ (ON | OFF))? RP_)?
    | REMOTE_DATA_ARCHIVE EQ_ (ON (LP_ tableStretchOptions (COMMA tableStretchOptions)* RP_)? | OFF LP_  MIGRATION_STATE EQ_ PAUSED RP_)
    | tableOptOption
    | distributionOption
    | dataWareHouseTableOption     
    ;

tableOptOption
    : (MEMORY_OPTIMIZED EQ_ ON)   
    | (DURABILITY EQ_ (SCHEMA_ONLY | SCHEMA_AND_DATA)) 
    | (SYSTEM_VERSIONING EQ_ ON ( LP_  HISTORY_TABLE EQ_ tableName (COMMA DATA_CONSISTENCY_CHECK EQ_ ( ON | OFF ) )? RP_ )?)   
    ;

distributionOption
    : DISTRIBUTION EQ_ (HASH LP_ columnName RP_ | ROUND_ROBIN | REPLICATE) 
    ;

<<<<<<< HEAD
distributionOption     
    : DISTRIBUTION EQ_ 
    (
          HASH LP_ columnName RP_
        | ROUND_ROBIN 
        | REPLICATE
     ) 
    ;

=======
>>>>>>> ffd00fb7
dataWareHouseTableOption
    : (CLUSTERED COLUMNSTORE INDEX) | HEAP | dataWareHousePartitionOption
    ;

dataWareHousePartitionOption
     : (PARTITION LP_ columnName  RANGE (LEFT | RIGHT)?  
        FOR VALUES LP_  simpleExpr (COMMA simpleExpr)* RP_  RP_)
     ;

tableStretchOptions 
     : (FILTER_PREDICATE EQ_ ( NULL | functionCall ) COMMA )?  
     MIGRATION_STATE EQ_ ( OUTBOUND | INBOUND | PAUSED )  
     ;<|MERGE_RESOLUTION|>--- conflicted
+++ resolved
@@ -40,13 +40,8 @@
     (FILESTREAM_ON (groupName | schemaName | STRING))?
     ;
 
-<<<<<<< HEAD
-tableOption  
-    : DATA_COMPRESSION EQ_ ( NONE | ROW | PAGE ) (ON PARTITIONS LP_  partitionExpressions RP_ )?
-=======
 tableOption
     : DATA_COMPRESSION EQ_ (NONE | ROW | PAGE) (ON PARTITIONS LP_ partitionExpressions RP_)?
->>>>>>> ffd00fb7
     | FILETABLE_DIRECTORY EQ_ directoryName 
     | FILETABLE_COLLATE_FILENAME EQ_ (collationName | DATABASE_DEAULT)
     | FILETABLE_PRIMARY_KEY_CONSTRAINT_NAME EQ_ constraintName
@@ -69,18 +64,6 @@
     : DISTRIBUTION EQ_ (HASH LP_ columnName RP_ | ROUND_ROBIN | REPLICATE) 
     ;
 
-<<<<<<< HEAD
-distributionOption     
-    : DISTRIBUTION EQ_ 
-    (
-          HASH LP_ columnName RP_
-        | ROUND_ROBIN 
-        | REPLICATE
-     ) 
-    ;
-
-=======
->>>>>>> ffd00fb7
 dataWareHouseTableOption
     : (CLUSTERED COLUMNSTORE INDEX) | HEAP | dataWareHousePartitionOption
     ;
